contract C {
    function e() public pure {
        revert("Transaction failed.");
    }
    function f(bool _value) public pure {
        string memory message;
        require(_value, message);
    }
    function g(bool _value) public pure {
        require(_value, "Value is false.");
    }
    function h() public pure returns (uint) {
        assert(false);
    }
}
// ====
<<<<<<< HEAD
=======
// compileViaYul: also
// compileToEwasm: also
>>>>>>> 91c88a5f
// EVMVersion: >homestead
// allowNonExistingFunctions: true
// compileViaYul: also
// ----
// _() -> FAILURE
// e() -> FAILURE, hex"08c379a0", 0x20, 0x13, "Transaction failed."
<<<<<<< HEAD
// f(bool): false -> FAILURE, hex"08c379a0", 0x20, 0x00
// g(bool): false -> FAILURE, hex"08c379a0", 0x20, 0x0f, "Value is false."
// h() -> FAILURE, hex"4e487b71", 0x01
=======
// f(bool): false -> FAILURE, hex"08c379a0", 0x20, 0
// g(bool): false -> FAILURE, hex"08c379a0", 0x20, 15, "Value is false."
// h() -> FAILURE
>>>>>>> 91c88a5f
<|MERGE_RESOLUTION|>--- conflicted
+++ resolved
@@ -14,23 +14,13 @@
     }
 }
 // ====
-<<<<<<< HEAD
-=======
-// compileViaYul: also
 // compileToEwasm: also
->>>>>>> 91c88a5f
 // EVMVersion: >homestead
 // allowNonExistingFunctions: true
 // compileViaYul: also
 // ----
 // _() -> FAILURE
 // e() -> FAILURE, hex"08c379a0", 0x20, 0x13, "Transaction failed."
-<<<<<<< HEAD
 // f(bool): false -> FAILURE, hex"08c379a0", 0x20, 0x00
 // g(bool): false -> FAILURE, hex"08c379a0", 0x20, 0x0f, "Value is false."
-// h() -> FAILURE, hex"4e487b71", 0x01
-=======
-// f(bool): false -> FAILURE, hex"08c379a0", 0x20, 0
-// g(bool): false -> FAILURE, hex"08c379a0", 0x20, 15, "Value is false."
-// h() -> FAILURE
->>>>>>> 91c88a5f
+// h() -> FAILURE, hex"4e487b71", 0x01